--- conflicted
+++ resolved
@@ -46,15 +46,10 @@
   public addRecord(params: {
     app: AppID;
     record?: object;
-<<<<<<< HEAD
-  }): Promise<{ id: RecordID; revision: Revision }> {
+  }): Promise<{ id: string; revision: string }> {
     const path = this.buildPathWithGuestSpaceId({
       endpointName: "record"
     });
-=======
-  }): Promise<{ id: string; revision: string }> {
-    const path = "/k/v1/record.json";
->>>>>>> cf27b0d6
     return this.client.post(path, params);
   }
 
@@ -62,15 +57,10 @@
     params:
       | { app: AppID; id: RecordID; record?: object; revision?: Revision }
       | { app: AppID; updateKey: object; record?: object; revision?: Revision }
-<<<<<<< HEAD
-  ): Promise<{ revision: Revision }> {
+  ): Promise<{ revision: string }> {
     const path = this.buildPathWithGuestSpaceId({
       endpointName: "record"
     });
-=======
-  ): Promise<{ revision: string }> {
-    const path = "/k/v1/record.json";
->>>>>>> cf27b0d6
     return this.client.put(path, params);
   }
 
