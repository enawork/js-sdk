--- conflicted
+++ resolved
@@ -3,14 +3,11 @@
 - [getRecord](#getRecord)
 - [addRecord](#addRecord)
 - [updateRecord](#updateRecord)
-<<<<<<< HEAD
 - [getRecords](#getRecords)
 - [addRecords](#addRecords)
-=======
 - [createCursor](#createCursor)
 - [getRecordsByCursor](#getRecordsByCursor)
 - [deleteCursor](#deleteCursor)
->>>>>>> edc5d0cd
 
 ## Overview
 
@@ -102,7 +99,6 @@
 
 - https://developer.kintone.io/hc/en-us/articles/213149027
 
-<<<<<<< HEAD
 ### getRecords
 
 Retrieves details of multiple records from an App by specifying the App ID and a query string.
@@ -148,7 +144,7 @@
 #### Reference
 
 - https://developer.kintone.io/hc/en-us/articles/360000313321
-=======
+
 ### createCursor
 
 Adds a cursor so that large amount of records can be obtained from an App.
@@ -210,5 +206,4 @@
 
 #### Reference
 
-- https://developer.kintone.io/hc/en-us/articles/360000280522
->>>>>>> edc5d0cd
+- https://developer.kintone.io/hc/en-us/articles/360000280522